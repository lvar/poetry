--- conflicted
+++ resolved
@@ -7,22 +7,12 @@
 
 
 class CacheClearCommand(Command):
-<<<<<<< HEAD
 
     name = "clear"
     description = "Clears Poetry's cache."
 
     arguments = [argument("cache", description="The name of the cache to clear.")]
-    options = [option("all", description="Clear all entries in cache.")]
-=======
-    """
-    Clears Poetry's cache.
-
-    cache:clear
-        { cache : The name of the cache to clear. }
-        { --all : Clear all entries in the cache. }
-    """
->>>>>>> 66790b4d
+    options = [option("all", description="Clear all entries in the cache.")]
 
     def handle(self):
         from cachy import CacheManager
