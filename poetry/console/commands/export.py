from cleo import option

from poetry.utils.exporter import Exporter

from .command import Command


class ExportCommand(Command):

    name = "export"
    description = "Exports the lock file to alternative formats."

    options = [
        option(
            "format",
            "f",
<<<<<<< HEAD
            "Format to export to.",
            flag=False,
            default=Exporter.FORMAT_REQUIREMENTS_TXT,
=======
            "Format to export to. Currently, only requirements.txt is supported.",
            flag=False,
>>>>>>> 6ea3849b
        ),
        option("output", "o", "The name of the output file.", flag=False),
        option("without-hashes", None, "Exclude hashes from the exported file."),
        option("dev", None, "Include development dependencies."),
        option(
            "extras",
            "E",
            "Extra sets of dependencies to include.",
            flag=False,
            multiple=True,
        ),
        option("with-credentials", None, "Include credentials for extra indices."),
    ]

    def handle(self):
        fmt = self.option("format")

        if fmt not in Exporter.ACCEPTED_FORMATS:
            raise ValueError("Invalid export format: {}".format(fmt))

        output = self.option("output")

        locker = self.poetry.locker
        if not locker.is_locked():
            self.line("<comment>The lock file does not exist. Locking.</comment>")
            options = []
            if self.io.is_debug():
                options.append(("-vvv", None))
            elif self.io.is_very_verbose():
                options.append(("-vv", None))
            elif self.io.is_verbose():
                options.append(("-v", None))

            self.call("lock", options)

        if not locker.is_fresh():
            self.line(
                "<warning>"
                "Warning: The lock file is not up to date with "
                "the latest changes in pyproject.toml. "
                "You may be getting outdated dependencies. "
                "Run update to update them."
                "</warning>"
            )

        exporter = Exporter(self.poetry)
        exporter.export(
            fmt,
            self.poetry.file.parent,
            output or self.io,
            with_hashes=not self.option("without-hashes"),
            dev=self.option("dev"),
            extras=self.option("extras"),
            with_credentials=self.option("with-credentials"),
        )<|MERGE_RESOLUTION|>--- conflicted
+++ resolved
@@ -14,14 +14,9 @@
         option(
             "format",
             "f",
-<<<<<<< HEAD
-            "Format to export to.",
+            "Format to export to. Currently, only requirements.txt is supported.",
             flag=False,
             default=Exporter.FORMAT_REQUIREMENTS_TXT,
-=======
-            "Format to export to. Currently, only requirements.txt is supported.",
-            flag=False,
->>>>>>> 6ea3849b
         ),
         option("output", "o", "The name of the output file.", flag=False),
         option("without-hashes", None, "Exclude hashes from the exported file."),
