[tool.poetry]
name = "poetry"
<<<<<<< HEAD
version = "1.0.10"
=======
version = "1.1.0a3"
>>>>>>> 32c87c9d
description = "Python dependency management and packaging made easy."
authors = [
    "Sébastien Eustace <sebastien@eustace.io>"
]
license = "MIT"

readme = "README.md"

homepage = "https://python-poetry.org/"
repository = "https://github.com/python-poetry/poetry"
documentation = "https://python-poetry.org/docs"

keywords = ["packaging", "dependency", "poetry"]

classifiers = [
    "Topic :: Software Development :: Build Tools",
    "Topic :: Software Development :: Libraries :: Python Modules"
]

# Requirements
[tool.poetry.dependencies]
python = "~2.7 || ^3.5"

poetry-core = "^1.0.0a8"
cleo = "^0.8.1"
clikit = "^0.6.2"
crashtest = { version = "^0.3.0", python = "^3.6" }
requests = "^2.18"
cachy = "^0.3.0"
requests-toolbelt = "^0.8.0"
cachecontrol = { version = "^0.12.4", extras = ["filecache"] }
pkginfo = "^1.4"
html5lib = "^1.0"
shellingham = "^1.1"
tomlkit = "^0.5.11"
pexpect = "^4.7.0"
packaging = "^20.4"
virtualenv = { version = "^20.0.26" }

# The typing module is not in the stdlib in Python 2.7
typing = { version = "^3.6", python = "~2.7" }

# Use pathlib2 for Python 2.7
pathlib2 = { version = "^2.3", python = "~2.7" }
# Use futures on Python 2.7
futures = { version = "^3.3.0", python = "~2.7" }
# Use glob2 for Python 2.7 and 3.4
glob2 = { version = "^0.6", python = "~2.7" }
# functools32 is needed for Python 2.7
functools32 = { version = "^3.2.3", python = "~2.7" }
keyring = [
    { version = "^18.0.1", python = "~2.7" },
    { version = "^20.0.1", python = "~3.5" },
    { version = "^21.2.0", python = "^3.6" }
]
# Use subprocess32 for Python 2.7
subprocess32 = { version = "^3.5", python = "~2.7" }
importlib-metadata = {version = "^1.6.0", python = "<3.8"}

[tool.poetry.dev-dependencies]
pytest = [
    {version = "^4.1", python = "<3.5"},
    {version = "^5.4.3", python = ">=3.5"}
]
pytest-cov = "^2.5"
mkdocs = { version = "^1.0", python = "~2.7.9 || ^3.4" }
pymdown-extensions = "^6.0"
pygments = "^2.2"
pytest-mock = "^1.9"
pygments-github-lexers = "^0.0.5"
black = { version = "^19.10b0", python = "^3.6" }
pre-commit = { version = "^2.5.1", python = "^3.6.1" }
tox = "^3.0"
pytest-sugar = "^0.9.2"
httpretty = "^0.9.6"
markdown-include = "^0.5.1"

[tool.poetry.scripts]
poetry = "poetry.console:main"


[build-system]
requires = ["poetry-core>=1.0.0a3"]
build-backend = "poetry.core.masonry.api"


[tool.isort]
line_length = 88
force_single_line = true
atomic = true
include_trailing_comma = true
lines_after_imports = 2
lines_between_types = 1
multi_line_output = 3
use_parentheses = true
not_skip = "__init__.py"
skip_glob = ["*/setup.py"]
filter_files = true

known_first_party = "poetry"
known_third_party = [
    "cachecontrol",
    "cachy",
    "cleo",
    "clikit",
    "html5lib",
    "httpretty",
    "jsonschema",
    "keyring",
    "pexpect",
    "pkginfo",
    "poetry_core",
    "pyparsing",
    "pytest",
    "requests",
    "requests_toolbelt",
    "shellingham",
    "tomlkit",
]


[tool.black]
line-length = 88
include = '\.pyi?$'
exclude = '''
/(
    \.eggs
  | \.git
  | \.hg
  | \.mypy_cache
  | \.tox
  | \.venv
  | _build
  | buck-out
  | build
  | dist
  | tests/.*/setup.py
)/
'''<|MERGE_RESOLUTION|>--- conflicted
+++ resolved
@@ -1,10 +1,6 @@
 [tool.poetry]
 name = "poetry"
-<<<<<<< HEAD
-version = "1.0.10"
-=======
 version = "1.1.0a3"
->>>>>>> 32c87c9d
 description = "Python dependency management and packaging made easy."
 authors = [
     "Sébastien Eustace <sebastien@eustace.io>"
